--- conflicted
+++ resolved
@@ -54,16 +54,11 @@
     :param end_time: The end time in the format of '%Y-%m-%d %H:%M:%S'.
     :return: A pandas DataFrame containing the data.
     """
-<<<<<<< HEAD
-    # TODO: implement this function
-    return pd.DataFrame()
-=======
     conn_string = os.environ.get("CONN_STRING")
     with psycopg2.connect(conn_string)as conn:
         sql = f"SELECT {', '.join(query_cols)} FROM public.host_data hd WHERE hd.time >= '{begin_time}' AND hd.time <= '{end_time}';"
         df = sqlio.read_sql_query(sql, conn)
         return df
->>>>>>> d5835a32
 
 
 def get_account_log_from_database(start_time, end_time) -> pd.DataFrame:
@@ -74,10 +69,6 @@
     :param end_time: The end time in the format of '%Y-%m-%d %H:%M:%S'.
     :return: A pandas DataFrame containing the data.
     """
-<<<<<<< HEAD
-    # TODO: implement this function
-    return pd.DataFrame()
-=======
     conn_string = os.environ.get("CONN_STRING")
     col_mapping = {
         'Job Id': 'jid',
@@ -92,7 +83,6 @@
         sql = f"SELECT {', '.join(query_cols)} FROM public.host_data hd WHERE hd.time >= '{begin_time}' AND hd.time <= '{end_time}';"
         df = sqlio.read_sql_query(sql, conn)
         return df
->>>>>>> d5835a32
 
 
 # -------------- CELL 4 --------------
@@ -167,22 +157,20 @@
     return valid
 
 
+def handle_missing_metrics(time_series: pd.DataFrame) -> pd.DataFrame:
+    """
+
+    """
+    result = time_series.dropna()
+
+    return result
+
+
 def add_interval_column(ending_time: str, time_series: pd.DataFrame, account_log: pd) -> pd.DataFrame:
     """
-    This function adds an interval column to a merged DataFrame consisting of time series and account log data.
-    The interval column represents the difference in time (in seconds) between consecutive rows of the same sample.
-    In the case of the last row of a sample, the interval is the difference between the ending time and the timestamp
-    of the row. In cases where there's a different sample in the next row, the interval is the minimum between the
-    calculated interval and the difference between the ending time and the timestamp of the current row.
-
-    :param ending_time: The end time of the data in the format of '%Y-%m-%d %H:%M:%S'.
-    :param time_series: The DataFrame containing time series data.
-    :param account_log: The DataFrame containing account log data, which is expected to have a column 'End Time'
-                        and 'Job Id'.
-
-    :return: The merged DataFrame containing the columns 'Job Id', 'Host', 'Event', 'Value', 'Units', 'Timestamp',
-             and 'Interval'. The 'Interval' column is computed as described above.
-    """
+
+    """
+    # TODO: is this needed still?
     # Convert the 'End Time' column to datetime
     account_log['End Time'] = pd.to_datetime(account_log['End Time'])
 
@@ -442,14 +430,7 @@
 
 def get_account_logs_by_job_ids(time_series: pd.DataFrame, account_log: pd.DataFrame) -> pd.DataFrame:
     """
-    This function filters an account log DataFrame to include only the rows where the 'Job Id' is present in the
-    'Job Id' column of a given time series DataFrame.
-
-    :param time_series: The DataFrame containing time series data, which is expected to have a column 'Job Id'.
-    :param account_log: The DataFrame containing account log data, which is expected to have a column 'Job Id'.
-
-    :return: A new DataFrame derived from the account_log DataFrame, containing only the rows where 'Job Id' is present
-         in the time_series DataFrame's 'Job Id' column.
+
     """
     jobs = time_series['Job Id'].to_list()
 
@@ -457,19 +438,8 @@
 
 
 def create_download_link(df: pd.DataFrame, title="Download CSV file", filename="data.csv"):
-    """
-    This function creates a download link for a given DataFrame.
-
-    :param df: The DataFrame to be downloaded.
-    :param title: The title of the link.
-    :param filename: The name of the file to be downloaded.
-
-    :return: A FileLink object.
-    """
-    # Convert the DataFrame to a CSV file
     df.to_csv(filename, index=False)
     return FileLink(filename)
-
 
 
 # -------------- CELL 7 --------------

--- conflicted
+++ resolved
@@ -25,69 +25,43 @@
    "id": "814c04de",
    "metadata": {
     "ExecuteTime": {
-<<<<<<< HEAD
-     "end_time": "2023-06-29T21:53:48.227453200Z",
-     "start_time": "2023-06-29T21:53:47.954929100Z"
-    }
-=======
      "end_time": "2023-06-28T20:17:26.186853700Z",
      "start_time": "2023-06-28T20:17:25.916001400Z"
     },
     "tags": []
->>>>>>> 382dda72
    },
    "outputs": [
     {
      "name": "stdout",
      "output_type": "stream",
      "text": [
-      "Please provide a time window for your host dataset.\n"
-     ]
-    },
-    {
-     "data": {
-<<<<<<< HEAD
-      "text/plain": "NaiveDatetimePicker(value=datetime.datetime(2023, 6, 29, 15, 53, 48), description='Start Time:')",
-=======
->>>>>>> 382dda72
+      "Please provide a time window for your host dataset. Please use the form YYYY-MM-DD HH:MM:SS\n"
+     ]
+    },
+    {
+     "data": {
       "application/vnd.jupyter.widget-view+json": {
        "model_id": "c20cae556e2e4ea3813c983dcbe0943a",
        "version_major": 2,
-<<<<<<< HEAD
-       "version_minor": 0,
-       "model_id": "c8b710279bbf47cf882ace435ff48eab"
-      }
-=======
        "version_minor": 0
       },
       "text/plain": [
        "NaiveDatetimePicker(value=datetime.datetime(2023, 6, 29, 11, 14, 27), description='Start Time:')"
       ]
->>>>>>> 382dda72
-     },
-     "metadata": {},
-     "output_type": "display_data"
-    },
-    {
-     "data": {
-<<<<<<< HEAD
-      "text/plain": "NaiveDatetimePicker(value=datetime.datetime(2023, 6, 29, 15, 53, 48), description='End Time:')",
-=======
->>>>>>> 382dda72
+     },
+     "metadata": {},
+     "output_type": "display_data"
+    },
+    {
+     "data": {
       "application/vnd.jupyter.widget-view+json": {
        "model_id": "5f9dba1d32504d0eb37cd0d3ffdb7e39",
        "version_major": 2,
-<<<<<<< HEAD
-       "version_minor": 0,
-       "model_id": "e968a3a9765d42a08bdb1d0be249414a"
-      }
-=======
        "version_minor": 0
       },
       "text/plain": [
        "NaiveDatetimePicker(value=datetime.datetime(2023, 6, 29, 11, 14, 27), description='End Time:')"
       ]
->>>>>>> 382dda72
      },
      "metadata": {},
      "output_type": "display_data"
@@ -97,17 +71,11 @@
       "application/vnd.jupyter.widget-view+json": {
        "model_id": "404d07a78fe14ca9b3f2020a89b922ff",
        "version_major": 2,
-<<<<<<< HEAD
-       "version_minor": 0,
-       "model_id": "2a2b923c2aca461a815a5e84e07eb354"
-      }
-=======
        "version_minor": 0
       },
       "text/plain": [
        "Button(description='Save', icon='check', style=ButtonStyle(), tooltip='Save')"
       ]
->>>>>>> 382dda72
      },
      "metadata": {},
      "output_type": "display_data"
@@ -121,7 +89,7 @@
     "from datetime import datetime\n",
     "import pandas as pd\n",
     "\n",
-    "print(r\"Please provide a time window for your host dataset.\")\n",
+    "print(r\"Please provide a time window for your host dataset. Please use the form YYYY-MM-DD HH:MM:SS\")\n",
     "\n",
     "start_time = widgets.NaiveDatetimePicker(\n",
     "    value=datetime.now().replace(microsecond=0),\n",
@@ -167,18 +135,11 @@
    "id": "7ff024e8",
    "metadata": {
     "ExecuteTime": {
-<<<<<<< HEAD
-     "end_time": "2023-06-29T21:35:38.950316900Z",
-     "start_time": "2023-06-29T21:35:38.943424Z"
-    },
-    "scrolled": true
-=======
      "end_time": "2023-06-28T20:17:29.925573Z",
      "start_time": "2023-06-28T20:17:29.911655200Z"
     },
     "scrolled": true,
     "tags": []
->>>>>>> 382dda72
    },
    "outputs": [
     {
@@ -191,11 +152,7 @@
     {
      "data": {
       "application/vnd.jupyter.widget-view+json": {
-<<<<<<< HEAD
-       "model_id": "23798691ac0442deb5226795d9720f99",
-=======
        "model_id": "e177390938204371bd819d369975ba67",
->>>>>>> 382dda72
        "version_major": 2,
        "version_minor": 0
       },
@@ -243,11 +200,7 @@
     {
      "data": {
       "application/vnd.jupyter.widget-view+json": {
-<<<<<<< HEAD
-       "model_id": "9365977cef66405f8fe6b2750c0e7c0d",
-=======
        "model_id": "a379d0dd0b404b95ab3936ad363cef80",
->>>>>>> 382dda72
        "version_major": 2,
        "version_minor": 0
       },
@@ -272,7 +225,7 @@
     "# do the preprocessing\n",
     "for value in preprocessing.value:\n",
     "    if \"Remove\" in value:\n",
-    "        time_series_df = time_series_df.dropna()\n",
+    "        time_series_df = nbf.handle_missing_metrics(time_series_df)\n",
     "    if \"Add\" in value:\n",
     "        time_series_df = nbf.add_interval_column(end_time.value, time_series_df)\n",
     "\n",
@@ -316,20 +269,12 @@
     {
      "data": {
       "application/vnd.jupyter.widget-view+json": {
-<<<<<<< HEAD
-       "model_id": "62ec5ee183224b33a6b5debe131edb66",
-=======
        "model_id": "10bb1ae7a4684145b1910ad2be63519b",
->>>>>>> 382dda72
-       "version_major": 2,
-       "version_minor": 0
-      },
-      "text/plain": [
-<<<<<<< HEAD
-       "FloatText(value=0.1, description='CPU % Low Value:')"
-=======
+       "version_major": 2,
+       "version_minor": 0
+      },
+      "text/plain": [
        "Button(description='Save Values', style=ButtonStyle())"
->>>>>>> 382dda72
       ]
      },
      "metadata": {},
@@ -352,39 +297,25 @@
     {
      "data": {
       "application/vnd.jupyter.widget-view+json": {
-<<<<<<< HEAD
-       "model_id": "ab74030997644119b7948abc5e22dc2c",
-=======
        "model_id": "28dc7bc172534e4483d818817fdeb5a1",
->>>>>>> 382dda72
-       "version_major": 2,
-       "version_minor": 0
-      },
-      "text/plain": [
-<<<<<<< HEAD
-       "FloatText(value=99.9, description='CPU % High Value:')"
-=======
+       "version_major": 2,
+       "version_minor": 0
+      },
+      "text/plain": [
        "Button(description='Save Values', style=ButtonStyle())"
->>>>>>> 382dda72
-      ]
-     },
-     "metadata": {},
-     "output_type": "display_data"
-    },
-    {
-     "data": {
-      "application/vnd.jupyter.widget-view+json": {
-<<<<<<< HEAD
-       "model_id": "abc7d165ee1f4d25afc6b761568fff50",
-=======
+      ]
+     },
+     "metadata": {},
+     "output_type": "display_data"
+    },
+    {
+     "data": {
+      "application/vnd.jupyter.widget-view+json": {
        "model_id": "bf3700e6766549c797797afcb6ef41b8",
->>>>>>> 382dda72
-       "version_major": 2,
-       "version_minor": 0
-      },
-      "text/plain": [
-<<<<<<< HEAD
-=======
+       "version_major": 2,
+       "version_minor": 0
+      },
+      "text/plain": [
        "VBox(children=(FloatRangeSlider(value=(0.01, 99.99), description='GB:memused Range:', layout=Layout(width='99%…"
       ]
      },
@@ -483,7 +414,6 @@
        "version_minor": 0
       },
       "text/plain": [
->>>>>>> 382dda72
        "Button(description='Save Values', style=ButtonStyle())"
       ]
      },
@@ -500,11 +430,7 @@
     {
      "data": {
       "application/vnd.jupyter.widget-view+json": {
-<<<<<<< HEAD
-       "model_id": "db271018cc0f408dad037c051423fce7",
-=======
        "model_id": "e5351ec0387748b1941a4abed7f79b38",
->>>>>>> 382dda72
        "version_major": 2,
        "version_minor": 0
       },
@@ -525,11 +451,7 @@
     {
      "data": {
       "application/vnd.jupyter.widget-view+json": {
-<<<<<<< HEAD
-       "model_id": "761536b9a0034ee89ce9b9a73a6e2e89",
-=======
        "model_id": "05797eaea9034ad7a9891821ff798d70",
->>>>>>> 382dda72
        "version_major": 2,
        "version_minor": 0
       },
@@ -550,11 +472,7 @@
     {
      "data": {
       "application/vnd.jupyter.widget-view+json": {
-<<<<<<< HEAD
-       "model_id": "1115f74e37254af4947e1b630db6a283",
-=======
        "model_id": "c63d6db6ed454ea39a631b22a301e1c2",
->>>>>>> 382dda72
        "version_major": 2,
        "version_minor": 0
       },
@@ -575,11 +493,7 @@
     {
      "data": {
       "application/vnd.jupyter.widget-view+json": {
-<<<<<<< HEAD
-       "model_id": "919d3d17700445c0a77d791705318426",
-=======
        "model_id": "a9ef75ff09994cfa80c9f5a96d6b4c46",
->>>>>>> 382dda72
        "version_major": 2,
        "version_minor": 0
       },
